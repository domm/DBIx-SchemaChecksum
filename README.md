--- conflicted
+++ resolved
@@ -45,12 +45,8 @@
 
 ## EXAMPLE WORKFLOW
 
-<<<<<<< HEAD
 So you have this genious idea for a new startup that will make you
 incredibly rich and famous...
-=======
-So have this genious idea for a new startup that will make you incredibly rich and famous. 
->>>>>>> 5b064704
 
 ### Collect underpants
 
@@ -163,11 +159,7 @@
 
 ### Teamwork
 
-<<<<<<< HEAD
 Some weeks later (you have now convinced a friend to join you in your quest for fortune) a `git pull` drops a new file into your `sql` directory. It seems that your colleague needs some tweaks to the database:
-=======
-Some weeks later (you have now convinced a friend to join you in your quest for fortune) a `git pull` drops a new file into your `sql` directory. It seems that your colleague needs some teaks to the database:
->>>>>>> 5b064704
 
     ~/Gnomes$ cat sql/underpants_need_washing.sql
     -- preSHA1sum:  611481f7599cc286fa539dbeb7ea27f049744dc7
@@ -216,7 +208,6 @@
 ### Profit!
 
 This section is left empty as an exercise for the reader!
-<<<<<<< HEAD
 
 ## Anatomy of a changes-file
 
@@ -277,8 +268,6 @@
     CREATE TRIGGER underpants_modified
            BEFORE UPDATE ON underpants
            FOR EACH ROW EXECUTE PROCEDURE update_modified();
-=======
->>>>>>> 5b064704
 
 ## TIPS & TRICKS
 
